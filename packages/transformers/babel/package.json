--- conflicted
+++ resolved
@@ -22,22 +22,13 @@
     "@babel/plugin-transform-react-jsx": "^7.0.0",
     "@babel/preset-env": "^7.0.0",
     "@babel/traverse": "^7.0.0",
-<<<<<<< HEAD
-    "@parcel/fs": "^2.0.0",
-    "@parcel/install-package": "^2.0.0",
-    "@parcel/local-require": "^2.0.0",
-    "@parcel/logger": "^2.0.0",
-    "@parcel/plugin": "^2.0.0",
-    "@parcel/utils": "^2.0.0",
-    "@parcel/source-map": "^2.0.0",
-=======
     "@parcel/fs": "^2.0.0-alpha.0",
     "@parcel/install-package": "^2.0.0-alpha.0",
     "@parcel/local-require": "^2.0.0-alpha.0",
     "@parcel/logger": "^2.0.0-alpha.0",
     "@parcel/plugin": "^2.0.0-alpha.0",
+    "@parcel/source-map": "^2.0.0-alpha.0",
     "@parcel/utils": "^2.0.0-alpha.0",
->>>>>>> 1b383a97
     "browserslist": "^4.1.0",
     "micromatch": "^3.0.4",
     "semver": "^5.4.1"
