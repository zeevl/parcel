// @flow
import {Transformer} from '@parcel/plugin';
import SourceMap from '@parcel/source-map';
import generate from '@babel/generator';
import semver from 'semver';
import babel6 from './babel6';
import babel7 from './babel7';
import getBabelConfig from './config';

export default new Transformer({
  async getConfig({asset}) {
    return getBabelConfig(asset);
  },

  canReuseAST({ast}) {
    return ast.type === 'babel' && semver.satisfies(ast.version, '^7.0.0');
  },

  async transform({asset, config}) {
    if (config) {
      if (config[6]) {
        asset.ast = await babel6(asset, config[6]);
      }

      if (config[7]) {
        asset.ast = await babel7(asset, config[7]);
      }
    }

    return [asset];
  },

<<<<<<< HEAD
  async generate(asset, config, opts) {
=======
  generate({asset}) {
    // let opts = {
    //   sourceMaps: options.sourceMaps,
    //   sourceFileName: this.relativeName
    // };

>>>>>>> 1b383a97
    // $FlowFixMe: figure out how to make AST required in generate method
    let generated = generate(asset.ast.program, {
      sourceMaps: opts.sourceMaps,
      sourceFileName: asset.filePath // Not sure how to get relative paths...
    });

    return {
      code: generated.code,
      map: new SourceMap(generated.rawMappings, {
        [asset.filePath]: null
      })
    };
  }
});<|MERGE_RESOLUTION|>--- conflicted
+++ resolved
@@ -30,19 +30,10 @@
     return [asset];
   },
 
-<<<<<<< HEAD
-  async generate(asset, config, opts) {
-=======
-  generate({asset}) {
-    // let opts = {
-    //   sourceMaps: options.sourceMaps,
-    //   sourceFileName: this.relativeName
-    // };
-
->>>>>>> 1b383a97
+  async generate({asset, options}) {
     // $FlowFixMe: figure out how to make AST required in generate method
     let generated = generate(asset.ast.program, {
-      sourceMaps: opts.sourceMaps,
+      sourceMaps: options.sourceMaps,
       sourceFileName: asset.filePath // Not sure how to get relative paths...
     });
 
